--- conflicted
+++ resolved
@@ -13,7 +13,6 @@
 /// {1:'hello'}
 #[pyfunction]
 fn diag2cbor(py: Python<'_>, diagnostic: &str) -> PyResult<PyObject> {
-<<<<<<< HEAD
     let mut data = cbor_edn::StandaloneItem::parse(diagnostic)
         .map_err(|e| pyo3::exceptions::PyValueError::new_err(format!("{}", e)))?;
 
@@ -23,15 +22,7 @@
         .to_cbor()
         .map_err(|e| pyo3::exceptions::PyValueError::new_err(format!("{}", e)))?
         ;
-    Ok(PyBytes::new(py, &bytes).into())
-=======
-    let bytes = cbor_diag_rs::parse_diag(diagnostic)
-        .map_err(|e| match e {
-            cbor_diag_rs::Error::Todo(s) => pyo3::exceptions::PyValueError::new_err(s),
-        })?
-        .to_bytes();
     Ok(PyBytes::new_bound(py, &bytes).into())
->>>>>>> 087b6a8f
 }
 
 /// Given a byte string containing encoded CBOR, produce some diagnostic notation.
